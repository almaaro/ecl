/****************************************************************************
 *
 *   Copyright (c) 2017 Estimation and Control Library (ECL). All rights reserved.
 *
 * Redistribution and use in source and binary forms, with or without
 * modification, are permitted provided that the following conditions
 * are met:
 *
 * 1. Redistributions of source code must retain the above copyright
 *    notice, this list of conditions and the following disclaimer.
 * 2. Redistributions in binary form must reproduce the above copyright
 *    notice, this list of conditions and the following disclaimer in
 *    the documentation and/or other materials provided with the
 *    distribution.
 * 3. Neither the name ECL nor the names of its contributors may be
 *    used to endorse or promote products derived from this software
 *    without specific prior written permission.
 *
 * THIS SOFTWARE IS PROVIDED BY THE COPYRIGHT HOLDERS AND CONTRIBUTORS
 * "AS IS" AND ANY EXPRESS OR IMPLIED WARRANTIES, INCLUDING, BUT NOT
 * LIMITED TO, THE IMPLIED WARRANTIES OF MERCHANTABILITY AND FITNESS
 * FOR A PARTICULAR PURPOSE ARE DISCLAIMED. IN NO EVENT SHALL THE
 * COPYRIGHT OWNER OR CONTRIBUTORS BE LIABLE FOR ANY DIRECT, INDIRECT,
 * INCIDENTAL, SPECIAL, EXEMPLARY, OR CONSEQUENTIAL DAMAGES (INCLUDING,
 * BUT NOT LIMITED TO, PROCUREMENT OF SUBSTITUTE GOODS OR SERVICES; LOSS
 * OF USE, DATA, OR PROFITS; OR BUSINESS INTERRUPTION) HOWEVER CAUSED
 * AND ON ANY THEORY OF LIABILITY, WHETHER IN CONTRACT, STRICT
 * LIABILITY, OR TORT (INCLUDING NEGLIGENCE OR OTHERWISE) ARISING IN
 * ANY WAY OUT OF THE USE OF THIS SOFTWARE, EVEN IF ADVISED OF THE
 * POSSIBILITY OF SUCH DAMAGE.
 *
 ****************************************************************************/

#include "tecs.h"

#include <ecl.h>
#include <geo/geo.h>

using math::constrain;
using math::max;
using math::min;

static constexpr float DT_MIN = 0.001f;	///< minimum allowed value of _dt (sec)
static constexpr float DT_MAX = 1.0f;	///< max value of _dt allowed before a filter state reset is performed (sec)

/**
 * @file tecs.cpp
 *
 * @author Paul Riseborough
 */

/*
 * This function implements a complementary filter to estimate the climb rate when
 * inertial nav data is not available. It also calculates a true airspeed derivative
 * which is used by the airspeed complimentary filter.
 */
void TECS::update_vehicle_state_estimates(float airspeed, const matrix::Dcmf &rotMat,
		const matrix::Vector3f &accel_body, bool altitude_lock, bool in_air,
		float altitude, float vz)
{
	// calculate the time lapsed since the last update
	uint64_t now = ecl_absolute_time();
	float dt = constrain((now - _state_update_timestamp) * 1.0e-6f, DT_MIN, DT_MAX);

	bool reset_altitude = false;

	if (_state_update_timestamp == 0 || dt > DT_MAX) {
		dt = DT_DEFAULT;
		reset_altitude = true;
	}

	if (!altitude_lock || !in_air) {
		reset_altitude = true;
	}

	if (reset_altitude) {
		_states_initialized = false;
	}

	_state_update_timestamp = now;
	_EAS = airspeed;

	_in_air = in_air;

	// Set the velocity and position state to the the INS data
	_vert_vel_state = -vz;
	_vert_pos_state = altitude;

	// Update and average speed rate of change if airspeed is being measured
	if (ISFINITE(airspeed) && airspeed_sensor_enabled()) {
		// Assuming the vehicle is flying X axis forward, use the X axis measured acceleration
		// compensated for gravity to estimate the rate of change of speed
		float speed_deriv_raw = rotMat(2, 0) * CONSTANTS_ONE_G + accel_body(0);

		// Apply some noise filtering
		_speed_derivative = 0.95f * _speed_derivative + 0.05f * speed_deriv_raw;

	} else {
		_speed_derivative = 0.0f;
	}

	if (!_in_air) {
		_states_initialized = false;
	}

}

void TECS::_update_speed_states(float airspeed_setpoint, float indicated_airspeed, float EAS2TAS)
{
	// Calculate the time in seconds since the last update and use the default time step value if out of bounds
	uint64_t now = ecl_absolute_time();
	const float dt = constrain((now - _speed_update_timestamp) * 1.0e-6f, DT_MIN, DT_MAX);

	// Convert equivalent airspeed quantities to true airspeed
	_EAS_setpoint = airspeed_setpoint;
	_TAS_setpoint  = _EAS_setpoint * EAS2TAS;
	_TAS_max   = _indicated_airspeed_max * EAS2TAS;
	_TAS_trim  = _indicated_airspeed_trim * EAS2TAS;
	_TAS_min   = _indicated_airspeed_min * EAS2TAS;

	// If airspeed measurements are not being used, fix the airspeed estimate to halfway between
	// min and max limits
	if (!ISFINITE(indicated_airspeed) || !airspeed_sensor_enabled()) {
		_EAS = 0.5f * (_indicated_airspeed_min + _indicated_airspeed_max);

	} else {
		_EAS = indicated_airspeed;
	}

	// If first time through or not flying, reset airspeed states
	if (_speed_update_timestamp == 0 || !_in_air) {
		_tas_rate_state = 0.0f;
		_tas_state = (_EAS * EAS2TAS);
	}

	// Obtain a smoothed airspeed estimate using a second order complementary filter

	// Update TAS rate state
	float tas_error = (_EAS * EAS2TAS) - _tas_state;
	float tas_rate_state_input = tas_error * _tas_estimate_freq * _tas_estimate_freq;

	// limit integrator input to prevent windup
	if (_tas_state < 3.1f) {
		tas_rate_state_input = max(tas_rate_state_input, 0.0f);

	}

	// Get smoothed _EAS from smoothed _tas_state
	_EAS = _tas_state / EAS2TAS;

	// Update TAS state
	_tas_rate_state = _tas_rate_state + tas_rate_state_input * dt;
	float tas_state_input = _tas_rate_state + _speed_derivative + tas_error * _tas_estimate_freq * 1.4142f;
	_tas_state = _tas_state + tas_state_input * dt;

	// Limit the airspeed state to a minimum of 3 m/s
	_tas_state = max(_tas_state, 3.0f);
	_speed_update_timestamp = now;

}

void TECS::_update_speed_setpoint()
{
	// Set the airspeed demand to the minimum value if an
	// uncontrolled descent condition exists to maximise climb rate
	if (_uncommanded_descent_recovery){
		_TAS_setpoint = 1.1f * _TAS_min;
	}

	// Calculate limits for the demanded rate of change of speed based on physical performance limits
	// with a 50% margin to allow the total energy controller to correct for errors.
	float velRateMax = 0.5f * _STE_rate_max / _tas_state;
	float velRateMin = 0.5f * _STE_rate_min / _tas_state;

	_TAS_setpoint_adj = constrain(_TAS_setpoint, _TAS_min, _TAS_max);

	// calculate the demanded rate of change of speed proportional to speed error
	// and apply performance limits
	_TAS_rate_setpoint = constrain((_TAS_setpoint_adj - _tas_state) * _speed_error_gain, velRateMin, velRateMax);

}

void TECS::_update_height_setpoint(float desired, float state)
{
	// Detect first time through and initialize previous value to demand
	if (ISFINITE(desired) && fabsf(_hgt_setpoint_in_prev) < 0.1f) {
		_hgt_setpoint_in_prev = desired;
	}

	// Apply a 2 point moving average to demanded height to reduce
	// intersampling noise effects.
	if (ISFINITE(desired)) {
		_hgt_setpoint = 0.5f * (desired + _hgt_setpoint_in_prev);

	} else {
		_hgt_setpoint = _hgt_setpoint_in_prev;
	}

	_hgt_setpoint_in_prev = _hgt_setpoint;

	// Apply a rate limit to respect vehicle performance limitations
	if ((_hgt_setpoint - _hgt_setpoint_prev) > (_max_climb_rate * _dt)) {
		_hgt_setpoint = _hgt_setpoint_prev + _max_climb_rate * _dt;

	} else if ((_hgt_setpoint - _hgt_setpoint_prev) < (-_max_sink_rate * _dt)) {
		_hgt_setpoint = _hgt_setpoint_prev - _max_sink_rate * _dt;
	}

	_hgt_setpoint_prev = _hgt_setpoint;

	// Apply a first order noise filter
	_hgt_setpoint_adj = 0.1f * _hgt_setpoint + 0.9f * _hgt_setpoint_adj_prev;

	// Calculate the demanded climb rate proportional to height error plus a feedforward term to provide
	// tight tracking during steady climb and descent manoeuvres.
	_hgt_rate_setpoint = (_hgt_setpoint_adj - state) * _height_error_gain + _height_setpoint_gain_ff *
				 (_hgt_setpoint_adj - _hgt_setpoint_adj_prev) / _dt;
	_hgt_setpoint_adj_prev = _hgt_setpoint_adj;

	// if externally demanded height rate (=flare)
	if(_use_position_control_hgt_rate) {
		_hgt_rate_setpoint = _position_control_hgt_rate;
	}

	// Limit the rate of change of height demand to respect vehicle performance limits
	_hgt_rate_setpoint = constrain(_hgt_rate_setpoint, -_max_sink_rate, _max_climb_rate);
}

void TECS::_detect_underspeed()
{
	if (!_detect_underspeed_enabled) {
		_underspeed_detected = false;
		return;
	}

	if (_tas_state < 0.9f * _TAS_min || ((_vert_pos_state < _hgt_setpoint_adj || _tas_state < (0.5f * (_TAS_setpoint + _TAS_min))) && _underspeed_detected)) {

		_underspeed_detected = true;

	} else {
		_underspeed_detected = false;
	}
}

void TECS::_update_energy_estimates()
{
	// Calculate specific energy demands in units of (m**2/sec**2)
	_SPE_setpoint = _hgt_setpoint_adj * CONSTANTS_ONE_G; // potential energy
	_SKE_setpoint = 0.5f * _TAS_setpoint_adj * _TAS_setpoint_adj; // kinetic energy

	// Calculate specific energy rate demands in units of (m**2/sec**3)
	_SPE_rate_setpoint = _hgt_rate_setpoint * CONSTANTS_ONE_G; // potential energy rate of change
	_SKE_rate_setpoint = _tas_state * _TAS_rate_setpoint; // kinetic energy rate of change

	// Calculate specific energies in units of (m**2/sec**2)
	_SPE_estimate = _vert_pos_state * CONSTANTS_ONE_G; // potential energy
	_SKE_estimate = 0.5f * _tas_state * _tas_state; // kinetic energy

	// Calculate specific energy rates in units of (m**2/sec**3)
	_SPE_rate = _vert_vel_state * CONSTANTS_ONE_G; // potential energy rate of change
	_SKE_rate = _tas_state * _speed_derivative;// kinetic energy rate of change
}

void TECS::_update_throttle_setpoint(const float throttle_cruise, const matrix::Dcmf &rotMat)
{
		// Calculate total energy error
		_STE_error = _SPE_setpoint - _SPE_estimate + _SKE_setpoint - _SKE_estimate;

<<<<<<< HEAD
		// Calculate demanded rate of change of total energy, respecting vehicle limits
		float STE_rate_setpoint = constrain((_SPE_rate_setpoint + _SKE_rate_setpoint + _STE_rate_demand_flaps), _STE_rate_min, _STE_rate_max);
=======
	// Calculate demanded rate of change of total energy, respecting vehicle limits
	float STE_rate_setpoint = constrain((_SPE_rate_setpoint + _SKE_rate_setpoint), _STE_rate_min, _STE_rate_max);
>>>>>>> aee9f6d3

		// Calculate the total energy rate error, applying a first order IIR filter
		// to reduce the effect of accelerometer noise
		_STE_rate_error = 0.2f * (STE_rate_setpoint - _SPE_rate - _SKE_rate) + 0.8f * _STE_rate_error;

		// Change to feed forward and proportional control
		STE_rate_setpoint = STE_rate_setpoint + _STE_rate_error * _throttle_damping_gain;

		if (_throttle_integrator_gain > 0.0f) {
				// Calculate throttle integrator state upper and lower limits with allowance for
				// 10% throttle saturation to accommodate noise on the demand.
				float integrator_margin = 0.1f * (_STE_rate_max - _STE_rate_min);
				float integ_state_max = _STE_rate_max - STE_rate_setpoint + integrator_margin;
				float integ_state_min = _STE_rate_min - STE_rate_setpoint  - integrator_margin;

				if (_climbout_mode_active) {
				// During climbout, set the integrator to maximum throttle to prevent transient throttle drop
				// at end of climbout when we transition to closed loop throttle control
				_STE_integ_state = integ_state_max;

				} else {
						// If the throttle would be over max/min then decay the integrator to settle the compensated value at max/min throttle
						// (maximum effect to _STE_integ_state is +-0.1). Same method as with the pitch integrator. The reason is to
						// prevent _STE_integ_state from remaining at a very low value for example during descends that require zero throttle
						// and drained _STE_integ_state at the start of the descend. This will reduce airspeed undershoot at the end of the
						// descend.

						// Else add to the integrator value normally.

						float ste_integ = STE_rate_setpoint + _STE_integ_state;
						if (ste_integ > _STE_rate_max) {
								_STE_integ_state = _STE_integ_state - (ste_integ - _STE_rate_max) * _dt;

						} else if (ste_integ < _STE_rate_min) {
								_STE_integ_state = _STE_integ_state - (ste_integ - _STE_rate_min) * _dt;

						} else {
								_STE_integ_state = _STE_integ_state + (_STE_rate_error * _throttle_integrator_gain) * _dt;
						}

						// Respect integrator limits during closed loop operation.
						_STE_integ_state = constrain(_STE_integ_state, integ_state_min, integ_state_max);
				}

		} else {
				_STE_integ_state = 0.0f;
		}

		STE_rate_setpoint = STE_rate_setpoint + _STE_integ_state;
		STE_rate_setpoint = constrain(STE_rate_setpoint, _STE_rate_min, _STE_rate_max);

		// Calculate the throttle demand

		// The STE rate setpoint must now be constrained so that we will never end up in a situation where
		// the total energy is OK, but the airspeed is dangerously low because we have too much potential energy.
		// This is prevented by first bleeding off any excess potential energy into kinetic energy and then reducing the excess
		// airspeed. However, if the pitch is controlling also the airspeed, the risk of this underspeeding is reduced.
		float STE_rate_min_adj = (0.5f * _pitch_speed_weight) * _STE_rate_min + (1.0f - 0.5f * _pitch_speed_weight) * _SKE_rate_setpoint;

		//Also adjust the safety margin to the current airspeed. Full effect at min airspeed, no effect at trim airspeed.
		float scaler = constrain((_EAS - _indicated_airspeed_min) / (max(0.1f, _indicated_airspeed_trim - _indicated_airspeed_min)), 0.0f, 1.0f);
		STE_rate_min_adj = (1.0f - scaler) * STE_rate_min_adj + scaler * _STE_rate_min;

		STE_rate_setpoint = constrain(STE_rate_setpoint, STE_rate_min_adj, _STE_rate_max);

		// Calculate a predicted throttle from the demanded rate of change of energy, using the cruise throttle
		// as the starting point. Assume:
		// Specific total energy rate = _STE_rate_max is achieved when throttle is set to _throttle_setpoint_max
		// Specific total energy rate = 0 at cruise throttle
		// Specific total energy rate = _STE_rate_min is achieved when throttle is set to _throttle_setpoint_min
		float throttle_predicted = 0.0f;

		if (_advanced_thr_calc_initialized) {
				const float as_squared = _EAS * _EAS;
				/* Throttle calculations */

				// This is (delta v at max throttle at  _adv_thr_calc_airspeed) / (v2 at max throttle at _indicated_airspeed_trim). Used to scale the required delta v for throttle.
				// The adjusted delt v is calculated from thrust, which is assumed to have a linear relationship to airspeed.
				const float max_delta_v_airspeed_coefficient = (sqrtf(as_squared + (_max_thrust_as_coefficient *
																				   (_EAS - _indicated_airspeed_trim) + _thrust_trim_as_max_climb)
																/ _thrust_coefficient) - _EAS) / _delta_v_trim_as_max_climb;

				// required thrust to overcome air drag, climb rate and acceleration. Also de-normalizimg this from _auw.
				const float required_thrust = (_cd_i_specific / as_squared + _cd_o_specific * as_squared + STE_rate_setpoint / _tas_state) * _auw;

				// The calculated delta v to produce the required thrust at the current airspeed
				_required_delta_v = sqrtf(max(0.001f, required_thrust / _thrust_coefficient + as_squared)) - _EAS;
				_required_as_elev = _required_delta_v * _motor_airstream_at_elevator_scaler + _EAS;

				// Adjusting the delta v to match the new maximum delta v at the current airspeed
				const float delta_v_trim_as_level_adj = _delta_v_trim_as_level * max_delta_v_airspeed_coefficient;
				const float delta_v_trim_as_max_climb_adj = _delta_v_trim_as_max_climb * max_delta_v_airspeed_coefficient;

				// Getting the required throttle by interpolating and finding the required delta v.
				if (_required_delta_v > delta_v_trim_as_level_adj) {
						throttle_predicted = (_required_delta_v - delta_v_trim_as_level_adj) / (delta_v_trim_as_max_climb_adj - delta_v_trim_as_level_adj) *
												 (_throttle_setpoint_max - throttle_cruise) + throttle_cruise;
				} else {
						throttle_predicted = (_required_delta_v / delta_v_trim_as_level_adj) * (throttle_cruise - _throttle_setpoint_min) + _throttle_setpoint_min;
				}
		}
		else{
				// Adjust the demanded total energy rate to compensate for induced drag rise in turns.
				// Assume induced drag scales linearly with normal load factor.
				// The additional normal load factor is given by (1/cos(bank angle) - 1)
				float cosPhi = sqrtf((rotMat(0, 1) * rotMat(0, 1)) + (rotMat(1, 1) * rotMat(1, 1)));
				STE_rate_setpoint = STE_rate_setpoint + _load_factor_correction * (1.0f / constrain(cosPhi, 0.1f, 1.0f) - 1.0f);

				if (STE_rate_setpoint >= 0) {
						// throttle is between cruise and maximum
						throttle_predicted = throttle_cruise + STE_rate_setpoint / _STE_rate_max * (_throttle_setpoint_max - throttle_cruise);

				} else {
						// throttle is between cruise and minimum
						throttle_predicted = throttle_cruise + STE_rate_setpoint / _STE_rate_min * (_throttle_setpoint_min - throttle_cruise);

				}
		}

		// Constrain to throttle limits
		_throttle_setpoint = throttle_predicted;
		_throttle_setpoint = constrain(_throttle_setpoint, _throttle_setpoint_min, _throttle_setpoint_max);

		// Rate limit the throttle demand
		if (fabsf(_throttle_slewrate) > 0.01f) {
				float throttle_increment_limit = _dt * (_throttle_setpoint_max - _throttle_setpoint_min) * _throttle_slewrate;
				_throttle_setpoint = constrain(_throttle_setpoint, _last_throttle_setpoint - throttle_increment_limit,
												   _last_throttle_setpoint + throttle_increment_limit);
		}

		_last_throttle_setpoint = _throttle_setpoint;
}

void TECS::_detect_uncommanded_descent()
{
	/*
	 * This function detects a condition that can occur when the demanded airspeed is greater than the
	 * aircraft can achieve in level flight. When this occurs, the vehicle will continue to reduce height
	 * while attempting to maintain speed.
	*/

	// Calculate rate of change of total specific energy
	float STE_rate = _SPE_rate + _SKE_rate;

	// If total energy is very low and reducing, throttle is high, and we are not in an underspeed condition, then enter uncommanded descent recovery mode
	bool enter_mode = !_uncommanded_descent_recovery && !_underspeed_detected && (_STE_error > 200.0f) && (STE_rate < 0.0f)
			  && (_throttle_setpoint >= _throttle_setpoint_max * 0.9f);

	// If we enter an underspeed condition or recover the required total energy, then exit uncommanded descent recovery mode
	bool exit_mode = _uncommanded_descent_recovery && (_underspeed_detected || (_STE_error < 0.0f));

	if (enter_mode) {
		_uncommanded_descent_recovery = true;

	} else if (exit_mode) {
		_uncommanded_descent_recovery = false;

	}
}

void TECS::_update_pitch_setpoint()
{
	/*
	 * The SKE_weighting variable controls how speed and height control are prioritised by the pitch demand calculation.
	 * A weighting of 1 givea equal speed and height priority
	 * A weighting of 0 gives 100% priority to height control and must be used when no airspeed measurement is available.
	 * A weighting of 2 provides 100% priority to speed control and is used when:
	 * a) an underspeed condition is detected.
	 * b) during climbout where a minimum pitch angle has been set to ensure height is gained. If the airspeed
	 * rises above the demanded value, the pitch angle demand is increased by the TECS controller to prevent the vehicle overspeeding.
	 * The weighting can be adjusted between 0 and 2 depending on speed and height accuracy requirements.
	*/

	// Calculate the weighting applied to control of specific kinetic energy error
	float SKE_weighting = constrain(_pitch_speed_weight, 0.0f, 2.0f);

	if ((_underspeed_detected || _climbout_mode_active) && airspeed_sensor_enabled()) {
		SKE_weighting = 2.0f;

	} else if (!airspeed_sensor_enabled()) {
		SKE_weighting = 0.0f;
	}

	// Calculate the weighting applied to control of specific potential energy error
	float SPE_weighting = 2.0f - SKE_weighting;

	SPE_weighting = min(SPE_weighting, 1.0f);
	SKE_weighting = min(SKE_weighting, 1.0f);

	// Calculate the specific energy balance demand which specifies how the available total
	// energy should be allocated to speed (kinetic energy) and height (potential energy)
	float SEB_setpoint = _SPE_setpoint * SPE_weighting - _SKE_setpoint * SKE_weighting;

	// Because the airspeed is more critical for an airplane than the altitude, limit the _SPE_rate_setpoint
	// so that the demanded rate in airspeed can be achieved.
	float SPE_rate_setpoint_adj = min(_SPE_rate_setpoint, _STE_rate_max - _SKE_rate_setpoint);

	// Calculate the specific energy balance rate demand
	float SEB_rate_setpoint = SPE_rate_setpoint_adj * SPE_weighting - _SKE_rate_setpoint * SKE_weighting;

	// Calculate the specific energy balance and balance rate error
	_SEB_error = SEB_setpoint - (_SPE_estimate * SPE_weighting - _SKE_estimate * SKE_weighting);
	_SEB_rate_error = SEB_rate_setpoint - (_SPE_rate * SPE_weighting - _SKE_rate * SKE_weighting);

	// Calculate derivative from change in climb angle to rate of change of specific energy balance
	float climb_angle_to_SEB_rate = _tas_state * CONSTANTS_ONE_G;

		if (_pitch_integrator_gain > 0.0f) {
				// Prevent the integrator changing in a direction that will increase pitch demand saturation
				// Decay the integrator if the pitch demand from the previous time step is saturated
				if (_pitch_setpoint_unc > _pitch_setpoint_max) {
						_pitch_integ_state = _pitch_integ_state - (_pitch_setpoint_unc - _pitch_setpoint_max) * climb_angle_to_SEB_rate * _dt;

				} else if (_pitch_setpoint_unc < _pitch_setpoint_min) {
						_pitch_integ_state = _pitch_integ_state - (_pitch_setpoint_unc - _pitch_setpoint_min) * climb_angle_to_SEB_rate * _dt;

				} else {
						_pitch_integ_state = _pitch_integ_state + _SEB_rate_error * _pitch_integrator_gain * _dt;
				}

		} else {
				_pitch_integ_state = 0.0f;
		}

	// Calculate a specific energy correction that doesn't include the integrator contribution
	float SEB_correction = _SEB_rate_error * _pitch_damping_gain + SEB_rate_setpoint;

	// During climbout, bias the demanded pitch angle so that a zero speed error produces a pitch angle
	// demand equal to the minimum pitch angle set by the mission plan. This prevents the integrator
	// having to catch up before the nose can be raised to reduce excess speed during climbout.
	if (_climbout_mode_active) {
		SEB_correction += _pitch_setpoint_min * climb_angle_to_SEB_rate;
	}

	// Sum the correction terms and convert to a pitch angle demand. This calculation assumes:
	// a) The climb angle follows pitch angle with a lag that is small enough not to destabilise the control loop.
	// b) The offset between climb angle and pitch angle (angle of attack) is constant, excluding the effect of
	// pitch transients due to control action or turbulence.
	_pitch_setpoint_unc = (SEB_correction + _pitch_integ_state) / climb_angle_to_SEB_rate;

	/* Calculate and add the pitch offsets */

	// never calculate the offset for airspeeds lower than the minimum. This will avoid increasing the AOA in stalls.
	float EAS_adj = max(_indicated_airspeed_min, _EAS);
	float cl = _cl_coefficient / (EAS_adj * EAS_adj);

	//Then calculate the needed pitch. Take the flap setting into account.
	float offset = (1.0f - _flaps_applied) * _pitchsp_offset_rad + _flaps_applied * _pitchsp_offset_flaps_rad;
	float psp_offset_adj = offset + _cl_to_alpha_rad_slope * (cl - _cl_cruise_trim_as);

	_pitch_setpoint_unc += psp_offset_adj;

	_pitch_setpoint = constrain(_pitch_setpoint_unc, _pitch_setpoint_min, _pitch_setpoint_max);

	// Comply with the specified vertical acceleration limit by applying a pitch rate limit
	float ptchRateIncr = _dt * _vert_accel_limit / _tas_state;

	if ((_pitch_setpoint - _last_pitch_setpoint) > ptchRateIncr) {
		_pitch_setpoint = _last_pitch_setpoint + ptchRateIncr;

	} else if ((_pitch_setpoint - _last_pitch_setpoint) < -ptchRateIncr) {
		_pitch_setpoint = _last_pitch_setpoint - ptchRateIncr;
	}

	_last_pitch_setpoint = _pitch_setpoint;

}

void TECS::_initialize_states(float pitch, float throttle_cruise, float baro_altitude, float pitch_min_climbout,
				  float EAS2TAS)
{
	if (_pitch_update_timestamp == 0 || _dt > DT_MAX || !_in_air || !_states_initialized) {
		// On first time through or when not using TECS of if there has been a large time slip,
		// states must be reset to allow filters to a clean start
		_vert_vel_state = 0.0f;
		_vert_pos_state = baro_altitude;
		_tas_rate_state = 0.0f;
		_tas_state = _EAS * EAS2TAS;
		_STE_integ_state =  0.0f;
		_pitch_integ_state = 0.0f;
		_last_throttle_setpoint = (_in_air ? throttle_cruise : 0.0f);;
		_last_pitch_setpoint = constrain(pitch, _pitch_setpoint_min, _pitch_setpoint_max);
		_pitch_setpoint_unc = _last_pitch_setpoint;
		_hgt_setpoint_adj_prev = baro_altitude;
		_hgt_setpoint_adj = _hgt_setpoint_adj_prev;
		_hgt_setpoint_prev = _hgt_setpoint_adj_prev;
		_hgt_setpoint_in_prev = _hgt_setpoint_adj_prev;
		_TAS_setpoint_last = _EAS * EAS2TAS;
		_TAS_setpoint_adj = _TAS_setpoint_last;
		_underspeed_detected = false;
		_uncommanded_descent_recovery = false;
		_STE_rate_error = 0.0f;

		if (_dt > DT_MAX || _dt < DT_MIN) {
			_dt = DT_DEFAULT;
		}

	} else if (_climbout_mode_active) {
		// During climbout use the lower pitch angle limit specified by the
		// calling controller
		_pitch_setpoint_min	   = pitch_min_climbout;

		// throttle lower limit is set to a value that prevents throttle reduction
		_throttle_setpoint_min  = _throttle_setpoint_max - 0.01f;

		// height demand and associated states are set to track the measured height
		_hgt_setpoint_adj_prev  = baro_altitude;
		_hgt_setpoint_adj       = _hgt_setpoint_adj_prev;
		_hgt_setpoint_prev      = _hgt_setpoint_adj_prev;

		// airspeed demand states are set to track the measured airspeed
		_TAS_setpoint_last      = _EAS * EAS2TAS;
		_TAS_setpoint_adj       = _EAS * EAS2TAS;

		// disable speed and decent error condition checks
		_underspeed_detected = false;
		_uncommanded_descent_recovery = false;
	}

	_states_initialized = true;
}

void TECS::_update_STE_rate_lim(float throttle_cruise, const matrix::Dcmf &rotMat)
{
	// Calculate the specific total energy upper rate limits from the max throttle climb rate
	const float rate_max = _max_climb_rate * CONSTANTS_ONE_G;

	// Calculate the specific total energy lower rate limits from the min throttle sink rate
	const float rate_min = - _min_sink_rate * CONSTANTS_ONE_G;

	const float rate_min_flaps = - (_flaps_applied * _min_sink_rate_flaps + (1.0f - _flaps_applied) * _min_sink_rate) * CONSTANTS_ONE_G;

	if (_use_advanced_thr_calculation) {

		// Some error checks
		if (_auw < 0.01f || _wingspan < 0.01f || _indicated_airspeed_trim > 0.95f * _indicated_airspeed_max ||
				throttle_cruise > 0.95f * _throttle_setpoint_max){
			goto throttle_calculation_default;
		}

		/* Airspeed-dependent drag coefficients */
		// All of these calculations assume that the air density is constant (sea level 15C).
		// This also assumes that in the conditions where the parameters such as CLIMB_MAX, SINK_MIN and ASPD_MAX were measured,
		// EAS2TAS was 1 meaning that all _indicated_airspeed_[min|trim|max] were equal to their TAS values.

		// The additional normal load factor is given by (1/cos(bank angle) - 1)
		float cosPhi = sqrtf((rotMat(0, 1) * rotMat(0, 1)) + (rotMat(1, 1) * rotMat(1, 1)));
		const float lift = _auw * CONSTANTS_ONE_G * (1.0f / constrain(cosPhi, 0.1f, 1.0f) - 1.0f);

		// _Cd_i_specific: Vehicle specific induced drag coefficient, which equals to 1/2*S*rho*Cd_i
		// Cd_i_specific = ... assuming planar wing. Efficiency factor of 0.85 for a starting point (should possibly be a parameter).
		_cd_i_specific = lift * lift / (0.5f * M_PI_F * CONSTANTS_AIR_DENSITY_SEA_LEVEL_15C * _wingspan * _wingspan * _auw * 0.85f);

		// _Cd_o_specific: Vehicle specific parasitic drag coefficient, which equals to 1/2*A*rho*Cd_o
		// Cd_o_specific: subtracting induced drag from total drag at a known airspeed to calculate parasitic drag
		_cd_o_specific = (-rate_min_flaps - _cd_i_specific / _indicated_airspeed_trim) /
				(_indicated_airspeed_trim * _indicated_airspeed_trim * _indicated_airspeed_trim);

		/* Throttle calculation */
		if (!_advanced_thr_calc_initialized){
			// Calculated thrust at different throttle settings and airspeeds.
			_thrust_trim_as_max_climb = (rate_max - rate_min) / _indicated_airspeed_trim * _auw;
			const float thrust_trim_as_level = -rate_min / _indicated_airspeed_trim * _auw;
			const float thrust_max_as_level = (_cd_i_specific / _indicated_airspeed_max / _indicated_airspeed_max +
							   _cd_o_specific * _indicated_airspeed_max * _indicated_airspeed_max) * _auw;

			// This tells how much the maximum thrust changes as airspeed changes. Assuming a linear relationship.
			// Sources: https://www.electricrcaircraftguy.com/2014/04/propeller-static-dynamic-thrust-equation-background.html (part "Application & Conjecturing")
			// But! Not that simple. The relationship is not linear if the airspeed decreases too much, ie. not for static thrust. Probably because the
			// propeller stalling. No source for this stall hypothesis. Picture: https://www.researchgate.net/figure/Typical-propeller-thrust-curves-as-a-function-of-advance-ratio-J_fig4_281946347
			_max_thrust_as_coefficient = (thrust_max_as_level - _thrust_trim_as_max_climb) / (_indicated_airspeed_max - _indicated_airspeed_trim);

			// v2 is the speed of airflow after the propeller. Source: https://www.grc.nasa.gov/www/k-12/airplane/propth.html
			// Source states that F = 0.5*PI*(d/2)^2*rho*(v2^2 - airspeed^2) where d is the propeller diameter and rho is the air density.
			_thrust_coefficient = 0.125f * M_PI_F * (_propeller_diameter) * (_propeller_diameter) * CONSTANTS_AIR_DENSITY_SEA_LEVEL_15C;
			_delta_v_trim_as_level = sqrtf(_indicated_airspeed_trim * _indicated_airspeed_trim + thrust_trim_as_level
								 / _thrust_coefficient) - _indicated_airspeed_trim;
			_delta_v_trim_as_max_climb = sqrtf(_indicated_airspeed_trim * _indicated_airspeed_trim + _thrust_trim_as_max_climb
								 / _thrust_coefficient) - _indicated_airspeed_trim;

			// Some more error checks
			if (_thrust_coefficient > 0.001f && _delta_v_trim_as_max_climb > 0.1f){

				_as_elev_trim_as_level_sq = _delta_v_trim_as_level * _motor_airstream_at_elevator_scaler + _indicated_airspeed_trim;
				_as_elev_trim_as_level_sq = _as_elev_trim_as_level_sq * _as_elev_trim_as_level_sq;

				_as_elev_max_as_level_sq = (sqrtf(thrust_max_as_level / _thrust_coefficient + _indicated_airspeed_max * _indicated_airspeed_max)
											- _indicated_airspeed_max) * _motor_airstream_at_elevator_scaler + _indicated_airspeed_max;
				_as_elev_max_as_level_sq = _as_elev_max_as_level_sq * _as_elev_max_as_level_sq;

				_advanced_thr_calc_initialized = true;
			} else {
				goto throttle_calculation_default;
			}
		}

		if (_EAS > 1.0f) {
			// _STE_rate_min equals to the sum of parasitic and induced drag power.
			// Drag force = _Cd_i / _EAS /_EAS + _Cd_o_specific * _EAS *_EAS;
			// Drag power = Drag force * _tas_state

			float EAS_sq = _EAS * _EAS;
			_STE_rate_min = - (_cd_i_specific / EAS_sq + _cd_o_specific * EAS_sq) * _tas_state;

			_STE_rate_max = ((_EAS - _indicated_airspeed_trim) * _max_thrust_as_coefficient + _thrust_trim_as_max_climb) * _tas_state / _auw + _STE_rate_min;

		} else {
			goto throttle_calculation_default;
		}
	}
	else {
throttle_calculation_default:

		_advanced_thr_calc_initialized = false;

		_as_elev_trim_as_level_sq = -1.0f;

		_STE_rate_max = rate_max;
		_STE_rate_min = rate_min;
	}
}

void TECS::update_pitch_throttle(const matrix::Dcmf &rotMat, float pitch, float baro_altitude, float hgt_setpoint,
				 float EAS_setpoint, float indicated_airspeed, float eas_to_tas, bool climb_out_setpoint, float pitch_min_climbout,
				 float throttle_min, float throttle_max, float throttle_cruise, float pitch_limit_min, float pitch_limit_max)
{
	// Calculate the time since last update (seconds)
	uint64_t now = ecl_absolute_time();
	_dt = constrain((now - _pitch_update_timestamp) * 1e-6f, DT_MIN, DT_MAX);

	// Set class variables from inputs
	_throttle_setpoint_max = throttle_max;
	_throttle_setpoint_min = throttle_min;
	_pitch_setpoint_max = pitch_limit_max;
	_pitch_setpoint_min = pitch_limit_min;
	_climbout_mode_active = climb_out_setpoint;

	// Initialize selected states and variables as required
	_initialize_states(pitch, throttle_cruise, baro_altitude, pitch_min_climbout, eas_to_tas);

	// Don't run TECS control algorithms when not in flight
	if (!_in_air) {
		return;
	}

	// Update the true airspeed state estimate
	_update_speed_states(EAS_setpoint, indicated_airspeed, eas_to_tas);

	// Calculate rate limits for specific total energy
	_update_STE_rate_lim(throttle_cruise, rotMat);

	// Detect an underspeed condition
	_detect_underspeed();

	// Detect an uncommanded descent caused by an unachievable airspeed demand
	_detect_uncommanded_descent();

	// Calculate the demanded true airspeed
	_update_speed_setpoint();

	// Calculate the demanded height
	_update_height_setpoint(hgt_setpoint, baro_altitude);

	// Calculate the specific energy values required by the control loop
	_update_energy_estimates();

	//initialize pitch setpoint offsets if needed
	_initialize_pitchsp_offset();

	//initialize pitch setpoint offsets if needed
	_initialize_pitchsp_offset();

	// Calculate the pitch demand
	_update_pitch_setpoint();

	// Calculate the throttle demand
	_update_throttle_setpoint(throttle_cruise, rotMat);

	// Update time stamps
	_pitch_update_timestamp = now;

	// Set TECS mode for next frame
	if (_underspeed_detected) {
		_tecs_mode = ECL_TECS_MODE_UNDERSPEED;

	} else if (_uncommanded_descent_recovery) {
		_tecs_mode = ECL_TECS_MODE_BAD_DESCENT;

	} else if (_climbout_mode_active) {
		_tecs_mode = ECL_TECS_MODE_CLIMBOUT;

	} else {
		// This is the default operation mode
		_tecs_mode = ECL_TECS_MODE_NORMAL;
	}

}

void TECS::_initialize_pitchsp_offset() {

	if (!_pitchsp_offset_initialized) {
		// sanity check
		if (_wing_area < 0.01f || _cl_to_alpha_rad_slope < 0.01f) {
			_pitchsp_offset_initialized = false;
			return;
		}

		//first calculating the lift coefficient at cruise flight at trim airspeed.
		// cl = 2*L/(rho*A*V^2)
		_cl_cruise_trim_as = 2.0f * CONSTANTS_ONE_G * _auw / (CONSTANTS_AIR_DENSITY_SEA_LEVEL_15C * _wing_area * _indicated_airspeed_trim * _indicated_airspeed_trim);
		_cl_offset_clean_cruise_trim_as = _cl_cruise_trim_as - _pitchsp_offset_rad / _cl_to_alpha_rad_slope;

		//Setting the flaps should ideally only change the offset, not the slope angle.
		_cl_offset_flaps_cruise_trim_as = _cl_cruise_trim_as - _pitchsp_offset_flaps_rad / _cl_to_alpha_rad_slope;

		//the required cl for any airspeed can be calculated by dividing _cl_coefficient by airspeed squared.
		_cl_coefficient = _cl_cruise_trim_as * _indicated_airspeed_trim * _indicated_airspeed_trim;

		_pitchsp_offset_initialized = true;
	}
}<|MERGE_RESOLUTION|>--- conflicted
+++ resolved
@@ -266,13 +266,8 @@
 		// Calculate total energy error
 		_STE_error = _SPE_setpoint - _SPE_estimate + _SKE_setpoint - _SKE_estimate;
 
-<<<<<<< HEAD
 		// Calculate demanded rate of change of total energy, respecting vehicle limits
-		float STE_rate_setpoint = constrain((_SPE_rate_setpoint + _SKE_rate_setpoint + _STE_rate_demand_flaps), _STE_rate_min, _STE_rate_max);
-=======
-	// Calculate demanded rate of change of total energy, respecting vehicle limits
-	float STE_rate_setpoint = constrain((_SPE_rate_setpoint + _SKE_rate_setpoint), _STE_rate_min, _STE_rate_max);
->>>>>>> aee9f6d3
+		float STE_rate_setpoint = constrain((_SPE_rate_setpoint + _SKE_rate_setpoint), _STE_rate_min, _STE_rate_max);
 
 		// Calculate the total energy rate error, applying a first order IIR filter
 		// to reduce the effect of accelerometer noise
