--- conflicted
+++ resolved
@@ -332,16 +332,9 @@
 					_STE_integ_state = constrain(_STE_integ_state, integ_state_min, integ_state_max);
 			}
 
-<<<<<<< HEAD
 	} else {
 			_STE_integ_state = 0.0f;
 	}
-=======
-		// Throttle lpf smoothing
-		_throttle_setpoint = _last_throttle_setpoint + _dt / (_dt + _throttle_lpf_time_constant) * (_throttle_setpoint - _last_throttle_setpoint);
-
-		_last_throttle_setpoint = _throttle_setpoint;
->>>>>>> 138cc38f
 
 	STE_rate_setpoint = constrain(STE_rate_setpoint + _STE_integ_state, STE_rate_min_adj, _STE_rate_max);
 
@@ -409,6 +402,9 @@
 		_throttle_setpoint = constrain(_throttle_setpoint, _last_throttle_setpoint - throttle_increment_limit,
 						   _last_throttle_setpoint + throttle_increment_limit);
 	}
+
+	// Throttle lpf smoothing
+	_throttle_setpoint = _last_throttle_setpoint + _dt / (_dt + _throttle_lpf_time_constant) * (_throttle_setpoint - _last_throttle_setpoint);
 
 	_last_throttle_setpoint = _throttle_setpoint;
 
